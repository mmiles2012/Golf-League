--- conflicted
+++ resolved
@@ -9,13 +9,6 @@
 export default [
   {
     ignores: ['dist/', 'build/', 'node_modules/', '*.js'],
-<<<<<<< HEAD
-=======
-  },
-  jsConfig.configs.recommended,
-  ...tseslint.configs.recommended,
-  {
->>>>>>> 1e897b42
     files: ['**/*.{ts,tsx,js,jsx}'],
     plugins: {
       react,
@@ -50,9 +43,5 @@
       react: { version: 'detect' },
     },
   },
-<<<<<<< HEAD
   prettierConfig,
-=======
-  prettier,
->>>>>>> 1e897b42
 ];